import React, { Component } from 'react'

import Map from '../src/index.tsx'
import Marker from 'pigeon-marker'

import pigeonSvg from './incubator/pigeon.svg'
import DraggableOverlay from './incubator/draggable-overlay'

<<<<<<< HEAD
const mapboxEnabled = false

// please change this if you take some code from here.
// otherwise the demo page will run out of credits and that would be very sad :(
const MAPBOX_ACCESS_TOKEN =
  'pk.eyJ1IjoicGlnZW9uLW1hcHMiLCJhIjoiY2l3eW01Y2E2MDA4dzJ6cWh5dG9pYWlwdiJ9.cvdCf-7PymM1Y3xp5j71NQ'

const mapbox = (mapboxId, accessToken) => (x, y, z, dpr) => {
  return `https://api.mapbox.com/styles/v1/mapbox/${mapboxId}/tiles/256/${z}/${x}/${y}${
    dpr >= 2 ? '@2x' : ''
  }?access_token=${accessToken}`
}

=======
>>>>>>> 409b924e
const providers = {
  osm: (x, y, z) => {
    const s = String.fromCharCode(97 + ((x + y + z) % 3))
    return `https://${s}.tile.openstreetmap.org/${z}/${x}/${y}.png`
  },
  stamenTerrain: (x, y, z, dpr) => {
    return `https://stamen-tiles.a.ssl.fastly.net/terrain/${z}/${x}/${y}${dpr >= 2 ? '@2x' : ''}.jpg`
  },
  stamenToner: (x, y, z, dpr) => {
    return `https://stamen-tiles.a.ssl.fastly.net/toner/${z}/${x}/${y}${dpr >= 2 ? '@2x' : ''}.png`
  }
}

const markers = {
  leuven1: [[50.879, 4.6997], 13],
  leuven2: [[50.874, 4.6947], 13],
  brussels: [[50.8505, 4.35149], 11],
  ghent: [[51.0514, 3.7103], 12],
  coast: [[51.2214, 2.9541], 10],
}

const lng2tile = (lon, zoom) => ((lon + 180) / 360) * Math.pow(2, zoom)
const lat2tile = (lat, zoom) =>
  ((1 - Math.log(Math.tan((lat * Math.PI) / 180) + 1 / Math.cos((lat * Math.PI) / 180)) / Math.PI) / 2) *
  Math.pow(2, zoom)

const Banner = () => (
  <a href="https://github.com/mariusandra/pigeon-maps">
    <img
      style={{ position: 'absolute', top: 0, right: 0, border: 0 }}
      src="https://s3.amazonaws.com/github/ribbons/forkme_right_darkblue_121621.png"
      alt="Fork me on GitHub"
    />
  </a>
)

const StamenAttribution = () => (
<<<<<<< HEAD
  <span className="map-attribution">
    Map tiles by <a href="http://stamen.com">Stamen Design</a>, under{' '}
    <a href="http://creativecommons.org/licenses/by/3.0">CC BY 3.0</a>. Data by{' '}
    <a href="http://openstreetmap.org">OpenStreetMap</a>, under{' '}
    <a href="http://www.openstreetmap.org/copyright">ODbL</a>.
=======
  <span className='map-attribution'>
    Map tiles by <a href="http://stamen.com">Stamen Design</a>, under <a href="http://creativecommons.org/licenses/by/3.0">CC BY 3.0</a>. Data by <a href="http://openstreetmap.org">OpenStreetMap</a>, under <a href="http://www.openstreetmap.org/copyright">ODbL</a>.
>>>>>>> 409b924e
  </span>
)

export default class App extends Component {
  constructor(props) {
    super(props)

    this.state = {
      center: [50.1102, 3.1506],
      zoom: 6,
      provider: 'osm',
      metaWheelZoom: false,
      twoFingerDrag: false,
      animate: true,
      animating: false,
      zoomSnap: true,
      mouseEvents: true,
      touchEvents: true,
      minZoom: 1,
      maxZoom: 18,
      dragAnchor: [48.8565, 2.3475],
    }
  }

  zoomIn = () => {
    this.setState({
      zoom: Math.min(this.state.zoom + 1, 18),
    })
  }

  zoomOut = () => {
    this.setState({
      zoom: Math.max(this.state.zoom - 1, 1),
    })
  }

  handleBoundsChange = ({ center, zoom, bounds, initial }) => {
    if (initial) {
      console.log('Got initial bounds: ', bounds)
    }
    this.setState({ center, zoom })
  }

  handleClick = ({ event, latLng, pixel }) => {
    console.log('Map clicked!', latLng, pixel)
  }

  handleMarkerClick = ({ event, payload, anchor }) => {
    console.log(`Marker #${payload} clicked at: `, anchor)
  }

  handleAnimationStart = () => {
    this.setState({ animating: true })
  }

  handleAnimationStop = () => {
    this.setState({ animating: false })
  }

  render() {
    const {
      center,
      zoom,
      provider,
      animate,
      metaWheelZoom,
      twoFingerDrag,
      zoomSnap,
      mouseEvents,
      touchEvents,
      animating,
      minZoom,
      maxZoom,
    } = this.state

    return (
      <div style={{ textAlign: 'center', marginTop: 50 }}>
        <Banner />
        <div style={{ maxWidth: 600, margin: '0 auto' }}>
          <Map
            limitBounds="edge"
            center={center}
            zoom={zoom}
            provider={providers[provider]}
            dprs={[1, 2]}
            onBoundsChanged={this.handleBoundsChange}
            onClick={this.handleClick}
            onAnimationStart={this.handleAnimationStart}
            onAnimationStop={this.handleAnimationStop}
            animate={animate}
            metaWheelZoom={metaWheelZoom}
            twoFingerDrag={twoFingerDrag}
            zoomSnap={zoomSnap}
            mouseEvents={mouseEvents}
            touchEvents={touchEvents}
            minZoom={minZoom}
            maxZoom={maxZoom}
            attribution={
              provider === 'stamenTerrain' || provider === 'stamenToner'
                ? <StamenAttribution />
                : provider === 'wikimedia'
                  ? <WikimediaAttribution />
                  : null}
            defaultWidth={600}
            height={400}
            boxClassname="pigeon-filters"
          >
            {Object.keys(markers).map((key) => (
              <Marker key={key} anchor={markers[key][0]} payload={key} onClick={this.handleMarkerClick} />
            ))}
            <DraggableOverlay
              anchor={this.state.dragAnchor}
              offset={[60, 87]}
              onDragMove={(anchor) => console.log('moving pigeon', anchor)}
              onDragEnd={(anchor) => {
                console.log('moved pigeon', anchor)
                this.setState({ dragAnchor: anchor })
              }}
              style={{
                clipPath:
                  'polygon(100% 0, 83% 0, 79% 15%, 0 68%, 0 78%, 39% 84%, 43% 96%, 61% 100%, 79% 90%, 69% 84%, 88% 71%, 100% 15%)',
              }}
            >
              <img src={pigeonSvg} width={100} height={95} />
            </DraggableOverlay>
          </Map>
        </div>
        <div>
          <button onClick={this.zoomIn}>Zoom In</button>
          <button onClick={this.zoomOut}>Zoom Out</button> {Math.round(center[0] * 10000) / 10000} (
          {lat2tile(center[0], zoom)}){' x '}
          {Math.round(center[1] * 10000) / 10000} ({lng2tile(center[1], zoom)}){' @ '}
          {Math.round(zoom * 100) / 100}
          {' - '}
          {animating ? 'animating' : 'stopped'}
        </div>
        <div style={{ marginTop: 20 }}>
          {Object.keys(providers).map((key) => (
            <button
              key={key}
              onClick={() => this.setState({ provider: key })}
              style={{fontWeight: provider === key ? 'bold' : 'normal'}}>
              {key}
            </button>
          ))}
        </div>
        <div style={{ marginTop: 20 }}>
          <button onClick={() => this.setState({ animate: !animate })}>
            {animate ? '[X] animation' : '[ ] animation'}
          </button>
          <button onClick={() => this.setState({ twoFingerDrag: !twoFingerDrag })}>
            {twoFingerDrag ? '[X] two finger drag' : '[ ] two finger drag'}
          </button>
          <button onClick={() => this.setState({ metaWheelZoom: !metaWheelZoom })}>
            {metaWheelZoom ? '[X] meta wheel zoom' : '[ ] meta wheel zoom'}
          </button>
          <button onClick={() => this.setState({ zoomSnap: !zoomSnap })}>
            {zoomSnap ? '[X] zoom snap' : '[ ] zoom snap'}
          </button>
          <button onClick={() => this.setState({ mouseEvents: !mouseEvents })}>
            {mouseEvents ? '[X] mouse events' : '[ ] mouse events'}
          </button>
          <button onClick={() => this.setState({ touchEvents: !touchEvents })}>
            {touchEvents ? '[X] touch events' : '[ ] touch events'}
          </button>
        </div>
        <div style={{ marginTop: 20 }}>
          minZoom:{' '}
          <input
            onChange={(e) => this.setState({ minZoom: parseInt(e.target.value) || 1 })}
            value={minZoom}
            type="number"
            style={{ width: 40 }}
          />{' '}
          maxZoom:{' '}
          <input
            onChange={(e) => this.setState({ maxZoom: parseInt(e.target.value) || 18 })}
            value={maxZoom}
            type="number"
            style={{ width: 40 }}
          />
        </div>
        <div style={{ marginTop: 20 }}>
          {Object.keys(markers).map((key) => (
            <button key={key} onClick={() => this.setState({ center: markers[key][0], zoom: markers[key][1] })}>
              {key}
            </button>
          ))}
        </div>
        <div style={{ marginTop: 20 }}>
          <a href="https://github.com/mariusandra/pigeon-maps">Documentation and more on GitHub</a>
        </div>
      </div>
    )
  }
}<|MERGE_RESOLUTION|>--- conflicted
+++ resolved
@@ -6,22 +6,6 @@
 import pigeonSvg from './incubator/pigeon.svg'
 import DraggableOverlay from './incubator/draggable-overlay'
 
-<<<<<<< HEAD
-const mapboxEnabled = false
-
-// please change this if you take some code from here.
-// otherwise the demo page will run out of credits and that would be very sad :(
-const MAPBOX_ACCESS_TOKEN =
-  'pk.eyJ1IjoicGlnZW9uLW1hcHMiLCJhIjoiY2l3eW01Y2E2MDA4dzJ6cWh5dG9pYWlwdiJ9.cvdCf-7PymM1Y3xp5j71NQ'
-
-const mapbox = (mapboxId, accessToken) => (x, y, z, dpr) => {
-  return `https://api.mapbox.com/styles/v1/mapbox/${mapboxId}/tiles/256/${z}/${x}/${y}${
-    dpr >= 2 ? '@2x' : ''
-  }?access_token=${accessToken}`
-}
-
-=======
->>>>>>> 409b924e
 const providers = {
   osm: (x, y, z) => {
     const s = String.fromCharCode(97 + ((x + y + z) % 3))
@@ -59,16 +43,11 @@
 )
 
 const StamenAttribution = () => (
-<<<<<<< HEAD
   <span className="map-attribution">
     Map tiles by <a href="http://stamen.com">Stamen Design</a>, under{' '}
     <a href="http://creativecommons.org/licenses/by/3.0">CC BY 3.0</a>. Data by{' '}
     <a href="http://openstreetmap.org">OpenStreetMap</a>, under{' '}
     <a href="http://www.openstreetmap.org/copyright">ODbL</a>.
-=======
-  <span className='map-attribution'>
-    Map tiles by <a href="http://stamen.com">Stamen Design</a>, under <a href="http://creativecommons.org/licenses/by/3.0">CC BY 3.0</a>. Data by <a href="http://openstreetmap.org">OpenStreetMap</a>, under <a href="http://www.openstreetmap.org/copyright">ODbL</a>.
->>>>>>> 409b924e
   </span>
 )
 
